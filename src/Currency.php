<?php
/*
 * This file is part of the Money package.
 *
 * (c) Sebastian Bergmann <sebastian@phpunit.de>
 *
 * For the full copyright and license information, please view the LICENSE
 * file that was distributed with this source code.
 */

namespace SebastianBergmann\Money;

/**
 * Value Object that represents a currency.
 *
 * Loosely based on the java.util.Currency class of the Java SDK.
 *
 * @package    Money
 * @author     Sebastian Bergmann <sebastian@phpunit.de>
 * @copyright  Sebastian Bergmann <sebastian@phpunit.de>
 * @license    http://www.opensource.org/licenses/BSD-3-Clause  The BSD 3-Clause License
 * @link       http://www.github.com/sebastianbergmann/money
 * @see        http://docs.oracle.com/javase/7/docs/api/java/util/Currency.html
 * @SuppressWarnings(PHPMD.ExcessiveClassLength)
 */
class Currency
{
    /**
     * @var array
     */
    private static $currencies = [
      'AED' => [
        'display_name' => 'UAE Dirham',
        'numeric_code' => 784,
        'default_fraction_digits' => 2,
        'sub_unit' => 100,
      ],
      'AFN' => [
        'display_name' => 'Afghani',
        'numeric_code' => 971,
        'default_fraction_digits' => 2,
        'sub_unit' => 100,
      ],
      'ALL' => [
        'display_name' => 'Lek',
        'numeric_code' => 8,
        'default_fraction_digits' => 2,
        'sub_unit' => 100,
      ],
      'AMD' => [
        'display_name' => 'Armenian Dram',
        'numeric_code' => 51,
        'default_fraction_digits' => 2,
        'sub_unit' => 100,
      ],
      'ANG' => [
        'display_name' => 'Netherlands Antillean Guilder',
        'numeric_code' => 532,
        'default_fraction_digits' => 2,
        'sub_unit' => 100,
      ],
      'AOA' => [
        'display_name' => 'Kwanza',
        'numeric_code' => 973,
        'default_fraction_digits' => 2,
        'sub_unit' => 100,
      ],
      'ARS' => [
        'display_name' => 'Argentine Peso',
        'numeric_code' => 32,
        'default_fraction_digits' => 2,
        'sub_unit' => 100,
      ],
      'AUD' => [
        'display_name' => 'Australian Dollar',
        'numeric_code' => 36,
        'default_fraction_digits' => 2,
        'sub_unit' => 100,
      ],
      'AWG' => [
        'display_name' => 'Aruban Florin',
        'numeric_code' => 533,
        'default_fraction_digits' => 2,
        'sub_unit' => 100,
      ],
      'AZN' => [
        'display_name' => 'Azerbaijanian Manat',
        'numeric_code' => 944,
        'default_fraction_digits' => 2,
        'sub_unit' => 100,
      ],
      'BAM' => [
        'display_name' => 'Convertible Mark',
        'numeric_code' => 977,
        'default_fraction_digits' => 2,
        'sub_unit' => 100,
      ],
      'BBD' => [
        'display_name' => 'Barbados Dollar',
        'numeric_code' => 52,
        'default_fraction_digits' => 2,
        'sub_unit' => 100,
      ],
      'BDT' => [
        'display_name' => 'Taka',
        'numeric_code' => 50,
        'default_fraction_digits' => 2,
        'sub_unit' => 100,
      ],
      'BGN' => [
        'display_name' => 'Bulgarian Lev',
        'numeric_code' => 975,
        'default_fraction_digits' => 2,
        'sub_unit' => 100,
      ],
      'BHD' => [
        'display_name' => 'Bahraini Dinar',
        'numeric_code' => 48,
        'default_fraction_digits' => 3,
        'sub_unit' => 1000,
      ],
      'BIF' => [
        'display_name' => 'Burundi Franc',
        'numeric_code' => 108,
        'default_fraction_digits' => 0,
        'sub_unit' => 100,
      ],
      'BMD' => [
        'display_name' => 'Bermudian Dollar',
        'numeric_code' => 60,
        'default_fraction_digits' => 2,
        'sub_unit' => 100,
      ],
      'BND' => [
        'display_name' => 'Brunei Dollar',
        'numeric_code' => 96,
        'default_fraction_digits' => 2,
        'sub_unit' => 100,
      ],
      'BOB' => [
        'display_name' => 'Boliviano',
        'numeric_code' => 68,
        'default_fraction_digits' => 2,
        'sub_unit' => 100,
      ],
      'BOV' => [
        'display_name' => 'Mvdol',
        'numeric_code' => 984,
        'default_fraction_digits' => 2,
        'sub_unit' => 100,
      ],
      'BRL' => [
        'display_name' => 'Brazilian Real',
        'numeric_code' => 986,
        'default_fraction_digits' => 2,
        'sub_unit' => 100,
      ],
      'BSD' => [
        'display_name' => 'Bahamian Dollar',
        'numeric_code' => 44,
        'default_fraction_digits' => 2,
        'sub_unit' => 100,
      ],
      'BTN' => [
        'display_name' => 'Ngultrum',
        'numeric_code' => 64,
        'default_fraction_digits' => 2,
        'sub_unit' => 100,
      ],
      'BWP' => [
        'display_name' => 'Pula',
        'numeric_code' => 72,
        'default_fraction_digits' => 2,
        'sub_unit' => 100,
      ],
      'BYR' => [
        'display_name' => 'Belarussian Ruble',
        'numeric_code' => 974,
        'default_fraction_digits' => 0,
        'sub_unit' => 100,
      ],
      'BZD' => [
        'display_name' => 'Belize Dollar',
        'numeric_code' => 84,
        'default_fraction_digits' => 2,
        'sub_unit' => 100,
      ],
      'CAD' => [
        'display_name' => 'Canadian Dollar',
        'numeric_code' => 124,
        'default_fraction_digits' => 2,
        'sub_unit' => 100,
      ],
      'CDF' => [
        'display_name' => 'Congolese Franc',
        'numeric_code' => 976,
        'default_fraction_digits' => 2,
        'sub_unit' => 100,
      ],
      'CHE' => [
        'display_name' => 'WIR Euro',
        'numeric_code' => 947,
        'default_fraction_digits' => 2,
        'sub_unit' => 100,
      ],
      'CHF' => [
        'display_name' => 'Swiss Franc',
        'numeric_code' => 756,
        'default_fraction_digits' => 2,
        'sub_unit' => 100,
      ],
      'CHW' => [
        'display_name' => 'WIR Franc',
        'numeric_code' => 948,
        'default_fraction_digits' => 2,
        'sub_unit' => 100,
      ],
      'CLF' => [
        'display_name' => 'Unidades de fomento',
        'numeric_code' => 990,
        'default_fraction_digits' => 0,
        'sub_unit' => 100,
      ],
      'CLP' => [
        'display_name' => 'Chilean Peso',
        'numeric_code' => 152,
        'default_fraction_digits' => 0,
        'sub_unit' => 100,
      ],
      'CNY' => [
        'display_name' => 'Yuan Renminbi',
        'numeric_code' => 156,
        'default_fraction_digits' => 2,
        'sub_unit' => 100,
      ],
      'COP' => [
        'display_name' => 'Colombian Peso',
        'numeric_code' => 170,
        'default_fraction_digits' => 2,
        'sub_unit' => 100,
      ],
      'COU' => [
        'display_name' => 'Unidad de Valor Real',
        'numeric_code' => 970,
        'default_fraction_digits' => 2,
        'sub_unit' => 100,
      ],
      'CRC' => [
        'display_name' => 'Costa Rican Colon',
        'numeric_code' => 188,
        'default_fraction_digits' => 2,
        'sub_unit' => 100,
      ],
      'CUC' => [
        'display_name' => 'Peso Convertible',
        'numeric_code' => 931,
        'default_fraction_digits' => 2,
        'sub_unit' => 100,
      ],
      'CUP' => [
        'display_name' => 'Cuban Peso',
        'numeric_code' => 192,
        'default_fraction_digits' => 2,
        'sub_unit' => 100,
      ],
      'CVE' => [
        'display_name' => 'Cape Verde Escudo',
        'numeric_code' => 132,
        'default_fraction_digits' => 2,
        'sub_unit' => 100,
      ],
      'CZK' => [
        'display_name' => 'Czech Koruna',
        'numeric_code' => 203,
        'default_fraction_digits' => 2,
        'sub_unit' => 100,
      ],
      'DJF' => [
        'display_name' => 'Djibouti Franc',
        'numeric_code' => 262,
        'default_fraction_digits' => 0,
        'sub_unit' => 100,
      ],
      'DKK' => [
        'display_name' => 'Danish Krone',
        'numeric_code' => 208,
        'default_fraction_digits' => 2,
        'sub_unit' => 100,
      ],
      'DOP' => [
        'display_name' => 'Dominican Peso',
        'numeric_code' => 214,
        'default_fraction_digits' => 2,
        'sub_unit' => 100,
      ],
      'DZD' => [
        'display_name' => 'Algerian Dinar',
        'numeric_code' => 12,
        'default_fraction_digits' => 2,
        'sub_unit' => 100,
      ],
      'EGP' => [
        'display_name' => 'Egyptian Pound',
        'numeric_code' => 818,
        'default_fraction_digits' => 2,
        'sub_unit' => 100,
      ],
      'ERN' => [
        'display_name' => 'Nakfa',
        'numeric_code' => 232,
        'default_fraction_digits' => 2,
        'sub_unit' => 100,
      ],
      'ETB' => [
        'display_name' => 'Ethiopian Birr',
        'numeric_code' => 230,
        'default_fraction_digits' => 2,
        'sub_unit' => 100,
      ],
      'EUR' => [
        'display_name' => 'Euro',
        'numeric_code' => 978,
        'default_fraction_digits' => 2,
        'sub_unit' => 100,
      ],
      'FJD' => [
        'display_name' => 'Fiji Dollar',
        'numeric_code' => 242,
        'default_fraction_digits' => 2,
        'sub_unit' => 100,
      ],
      'FKP' => [
        'display_name' => 'Falkland Islands Pound',
        'numeric_code' => 238,
        'default_fraction_digits' => 2,
        'sub_unit' => 100,
      ],
      'GBP' => [
        'display_name' => 'Pound Sterling',
        'numeric_code' => 826,
        'default_fraction_digits' => 2,
        'sub_unit' => 100,
      ],
      'GEL' => [
        'display_name' => 'Lari',
        'numeric_code' => 981,
        'default_fraction_digits' => 2,
        'sub_unit' => 100,
      ],
      'GHS' => [
        'display_name' => 'Ghana Cedi',
        'numeric_code' => 936,
        'default_fraction_digits' => 2,
        'sub_unit' => 100,
      ],
      'GIP' => [
        'display_name' => 'Gibraltar Pound',
        'numeric_code' => 292,
        'default_fraction_digits' => 2,
        'sub_unit' => 100,
      ],
      'GMD' => [
        'display_name' => 'Dalasi',
        'numeric_code' => 270,
        'default_fraction_digits' => 2,
        'sub_unit' => 100,
      ],
      'GNF' => [
        'display_name' => 'Guinea Franc',
        'numeric_code' => 324,
        'default_fraction_digits' => 0,
        'sub_unit' => 100,
      ],
      'GTQ' => [
        'display_name' => 'Quetzal',
        'numeric_code' => 320,
        'default_fraction_digits' => 2,
        'sub_unit' => 100,
      ],
      'GYD' => [
        'display_name' => 'Guyana Dollar',
        'numeric_code' => 328,
        'default_fraction_digits' => 2,
        'sub_unit' => 100,
      ],
      'HKD' => [
        'display_name' => 'Hong Kong Dollar',
        'numeric_code' => 344,
        'default_fraction_digits' => 2,
        'sub_unit' => 100,
      ],
      'HNL' => [
        'display_name' => 'Lempira',
        'numeric_code' => 340,
        'default_fraction_digits' => 2,
        'sub_unit' => 100,
      ],
      'HRK' => [
        'display_name' => 'Croatian Kuna',
        'numeric_code' => 191,
        'default_fraction_digits' => 2,
        'sub_unit' => 100,
      ],
      'HTG' => [
        'display_name' => 'Gourde',
        'numeric_code' => 332,
        'default_fraction_digits' => 2,
        'sub_unit' => 100,
      ],
      'HUF' => [
        'display_name' => 'Forint',
        'numeric_code' => 348,
        'default_fraction_digits' => 2,
        'sub_unit' => 100,
      ],
      'IDR' => [
        'display_name' => 'Rupiah',
        'numeric_code' => 360,
        'default_fraction_digits' => 2,
        'sub_unit' => 100,
      ],
      'ILS' => [
        'display_name' => 'New Israeli Sheqel',
        'numeric_code' => 376,
        'default_fraction_digits' => 2,
        'sub_unit' => 100,
      ],
      'INR' => [
        'display_name' => 'Indian Rupee',
        'numeric_code' => 356,
        'default_fraction_digits' => 2,
        'sub_unit' => 100,
      ],
      'IQD' => [
        'display_name' => 'Iraqi Dinar',
        'numeric_code' => 368,
        'default_fraction_digits' => 3,
        'sub_unit' => 1000,
      ],
      'IRR' => [
        'display_name' => 'Iranian Rial',
        'numeric_code' => 364,
        'default_fraction_digits' => 2,
        'sub_unit' => 100,
      ],
      'ISK' => [
        'display_name' => 'Iceland Krona',
        'numeric_code' => 352,
        'default_fraction_digits' => 0,
        'sub_unit' => 100,
      ],
      'JMD' => [
        'display_name' => 'Jamaican Dollar',
        'numeric_code' => 388,
        'default_fraction_digits' => 2,
        'sub_unit' => 100,
      ],
      'JOD' => [
        'display_name' => 'Jordanian Dinar',
        'numeric_code' => 400,
        'default_fraction_digits' => 3,
        'sub_unit' => 100,
      ],
      'JPY' => [
        'display_name' => 'Yen',
        'numeric_code' => 392,
        'default_fraction_digits' => 0,
<<<<<<< HEAD
        'sub_unit' => 100,
      ],
      'KES' => [
=======
        'sub_unit' => 1,
      ),
      'KES' => array(
>>>>>>> 73382af1
        'display_name' => 'Kenyan Shilling',
        'numeric_code' => 404,
        'default_fraction_digits' => 2,
        'sub_unit' => 100,
      ],
      'KGS' => [
        'display_name' => 'Som',
        'numeric_code' => 417,
        'default_fraction_digits' => 2,
        'sub_unit' => 100,
      ],
      'KHR' => [
        'display_name' => 'Riel',
        'numeric_code' => 116,
        'default_fraction_digits' => 2,
        'sub_unit' => 100,
      ],
      'KMF' => [
        'display_name' => 'Comoro Franc',
        'numeric_code' => 174,
        'default_fraction_digits' => 0,
        'sub_unit' => 100,
      ],
      'KPW' => [
        'display_name' => 'North Korean Won',
        'numeric_code' => 408,
        'default_fraction_digits' => 2,
        'sub_unit' => 100,
      ],
      'KRW' => [
        'display_name' => 'Won',
        'numeric_code' => 410,
        'default_fraction_digits' => 0,
        'sub_unit' => 100,
      ],
      'KWD' => [
        'display_name' => 'Kuwaiti Dinar',
        'numeric_code' => 414,
        'default_fraction_digits' => 3,
        'sub_unit' => 1000,
      ],
      'KYD' => [
        'display_name' => 'Cayman Islands Dollar',
        'numeric_code' => 136,
        'default_fraction_digits' => 2,
        'sub_unit' => 100,
      ],
      'KZT' => [
        'display_name' => 'Tenge',
        'numeric_code' => 398,
        'default_fraction_digits' => 2,
        'sub_unit' => 100,
      ],
      'LAK' => [
        'display_name' => 'Kip',
        'numeric_code' => 418,
        'default_fraction_digits' => 2,
        'sub_unit' => 100,
      ],
      'LBP' => [
        'display_name' => 'Lebanese Pound',
        'numeric_code' => 422,
        'default_fraction_digits' => 2,
        'sub_unit' => 100,
      ],
      'LKR' => [
        'display_name' => 'Sri Lanka Rupee',
        'numeric_code' => 144,
        'default_fraction_digits' => 2,
        'sub_unit' => 100,
      ],
      'LRD' => [
        'display_name' => 'Liberian Dollar',
        'numeric_code' => 430,
        'default_fraction_digits' => 2,
        'sub_unit' => 100,
      ],
      'LSL' => [
        'display_name' => 'Loti',
        'numeric_code' => 426,
        'default_fraction_digits' => 2,
        'sub_unit' => 100,
      ],
      'LTL' => [
        'display_name' => 'Lithuanian Litas',
        'numeric_code' => 440,
        'default_fraction_digits' => 2,
        'sub_unit' => 100,
      ],
      'LVL' => [
        'display_name' => 'Latvian Lats',
        'numeric_code' => 428,
        'default_fraction_digits' => 2,
        'sub_unit' => 100,
      ],
      'LYD' => [
        'display_name' => 'Libyan Dinar',
        'numeric_code' => 434,
        'default_fraction_digits' => 3,
        'sub_unit' => 1000,
      ],
      'MAD' => [
        'display_name' => 'Moroccan Dirham',
        'numeric_code' => 504,
        'default_fraction_digits' => 2,
        'sub_unit' => 100,
      ],
      'MDL' => [
        'display_name' => 'Moldovan Leu',
        'numeric_code' => 498,
        'default_fraction_digits' => 2,
        'sub_unit' => 100,
      ],
      'MGA' => [
        'display_name' => 'Malagasy Ariary',
        'numeric_code' => 969,
        'default_fraction_digits' => 2,
        'sub_unit' => 5,
      ],
      'MKD' => [
        'display_name' => 'Denar',
        'numeric_code' => 807,
        'default_fraction_digits' => 2,
        'sub_unit' => 100,
      ],
      'MMK' => [
        'display_name' => 'Kyat',
        'numeric_code' => 104,
        'default_fraction_digits' => 2,
        'sub_unit' => 100,
      ],
      'MNT' => [
        'display_name' => 'Tugrik',
        'numeric_code' => 496,
        'default_fraction_digits' => 2,
        'sub_unit' => 100,
      ],
      'MOP' => [
        'display_name' => 'Pataca',
        'numeric_code' => 446,
        'default_fraction_digits' => 2,
        'sub_unit' => 100,
      ],
      'MRO' => [
        'display_name' => 'Ouguiya',
        'numeric_code' => 478,
        'default_fraction_digits' => 2,
        'sub_unit' => 5,
      ],
      'MUR' => [
        'display_name' => 'Mauritius Rupee',
        'numeric_code' => 480,
        'default_fraction_digits' => 2,
        'sub_unit' => 100,
      ],
      'MVR' => [
        'display_name' => 'Rufiyaa',
        'numeric_code' => 462,
        'default_fraction_digits' => 2,
        'sub_unit' => 100,
      ],
      'MWK' => [
        'display_name' => 'Kwacha',
        'numeric_code' => 454,
        'default_fraction_digits' => 2,
        'sub_unit' => 100,
      ],
      'MXN' => [
        'display_name' => 'Mexican Peso',
        'numeric_code' => 484,
        'default_fraction_digits' => 2,
        'sub_unit' => 100,
      ],
      'MXV' => [
        'display_name' => 'Mexican Unidad de Inversion (UDI)',
        'numeric_code' => 979,
        'default_fraction_digits' => 2,
        'sub_unit' => 100,
      ],
      'MYR' => [
        'display_name' => 'Malaysian Ringgit',
        'numeric_code' => 458,
        'default_fraction_digits' => 2,
        'sub_unit' => 100,
      ],
      'MZN' => [
        'display_name' => 'Mozambique Metical',
        'numeric_code' => 943,
        'default_fraction_digits' => 2,
        'sub_unit' => 100,
      ],
      'NAD' => [
        'display_name' => 'Namibia Dollar',
        'numeric_code' => 516,
        'default_fraction_digits' => 2,
        'sub_unit' => 100,
      ],
      'NGN' => [
        'display_name' => 'Naira',
        'numeric_code' => 566,
        'default_fraction_digits' => 2,
        'sub_unit' => 100,
      ],
      'NIO' => [
        'display_name' => 'Cordoba Oro',
        'numeric_code' => 558,
        'default_fraction_digits' => 2,
        'sub_unit' => 100,
      ],
      'NOK' => [
        'display_name' => 'Norwegian Krone',
        'numeric_code' => 578,
        'default_fraction_digits' => 2,
        'sub_unit' => 100,
      ],
      'NPR' => [
        'display_name' => 'Nepalese Rupee',
        'numeric_code' => 524,
        'default_fraction_digits' => 2,
        'sub_unit' => 100,
      ],
      'NZD' => [
        'display_name' => 'New Zealand Dollar',
        'numeric_code' => 554,
        'default_fraction_digits' => 2,
        'sub_unit' => 100,
      ],
      'OMR' => [
        'display_name' => 'Rial Omani',
        'numeric_code' => 512,
        'default_fraction_digits' => 3,
        'sub_unit' => 1000,
      ],
      'PAB' => [
        'display_name' => 'Balboa',
        'numeric_code' => 590,
        'default_fraction_digits' => 2,
        'sub_unit' => 100,
      ],
      'PEN' => [
        'display_name' => 'Nuevo Sol',
        'numeric_code' => 604,
        'default_fraction_digits' => 2,
        'sub_unit' => 100,
      ],
      'PGK' => [
        'display_name' => 'Kina',
        'numeric_code' => 598,
        'default_fraction_digits' => 2,
        'sub_unit' => 100,
      ],
      'PHP' => [
        'display_name' => 'Philippine Peso',
        'numeric_code' => 608,
        'default_fraction_digits' => 2,
        'sub_unit' => 100,
      ],
      'PKR' => [
        'display_name' => 'Pakistan Rupee',
        'numeric_code' => 586,
        'default_fraction_digits' => 2,
        'sub_unit' => 100,
      ],
      'PLN' => [
        'display_name' => 'Zloty',
        'numeric_code' => 985,
        'default_fraction_digits' => 2,
        'sub_unit' => 100,
      ],
      'PYG' => [
        'display_name' => 'Guarani',
        'numeric_code' => 600,
        'default_fraction_digits' => 0,
        'sub_unit' => 100,
      ],
      'QAR' => [
        'display_name' => 'Qatari Rial',
        'numeric_code' => 634,
        'default_fraction_digits' => 2,
        'sub_unit' => 100,
      ],
      'RON' => [
        'display_name' => 'New Romanian Leu',
        'numeric_code' => 946,
        'default_fraction_digits' => 2,
        'sub_unit' => 100,
      ],
      'RSD' => [
        'display_name' => 'Serbian Dinar',
        'numeric_code' => 941,
        'default_fraction_digits' => 2,
        'sub_unit' => 100,
      ],
      'RUB' => [
        'display_name' => 'Russian Ruble',
        'numeric_code' => 643,
        'default_fraction_digits' => 2,
        'sub_unit' => 100,
      ],
      'RWF' => [
        'display_name' => 'Rwanda Franc',
        'numeric_code' => 646,
        'default_fraction_digits' => 0,
        'sub_unit' => 100,
      ],
      'SAR' => [
        'display_name' => 'Saudi Riyal',
        'numeric_code' => 682,
        'default_fraction_digits' => 2,
        'sub_unit' => 100,
      ],
      'SBD' => [
        'display_name' => 'Solomon Islands Dollar',
        'numeric_code' => 90,
        'default_fraction_digits' => 2,
        'sub_unit' => 100,
      ],
      'SCR' => [
        'display_name' => 'Seychelles Rupee',
        'numeric_code' => 690,
        'default_fraction_digits' => 2,
        'sub_unit' => 100,
      ],
      'SDG' => [
        'display_name' => 'Sudanese Pound',
        'numeric_code' => 938,
        'default_fraction_digits' => 2,
        'sub_unit' => 100,
      ],
      'SEK' => [
        'display_name' => 'Swedish Krona',
        'numeric_code' => 752,
        'default_fraction_digits' => 2,
        'sub_unit' => 100,
      ],
      'SGD' => [
        'display_name' => 'Singapore Dollar',
        'numeric_code' => 702,
        'default_fraction_digits' => 2,
        'sub_unit' => 100,
      ],
      'SHP' => [
        'display_name' => 'Saint Helena Pound',
        'numeric_code' => 654,
        'default_fraction_digits' => 2,
        'sub_unit' => 100,
      ],
      'SLL' => [
        'display_name' => 'Leone',
        'numeric_code' => 694,
        'default_fraction_digits' => 2,
        'sub_unit' => 100,
      ],
      'SOS' => [
        'display_name' => 'Somali Shilling',
        'numeric_code' => 706,
        'default_fraction_digits' => 2,
        'sub_unit' => 100,
      ],
      'SRD' => [
        'display_name' => 'Surinam Dollar',
        'numeric_code' => 968,
        'default_fraction_digits' => 2,
        'sub_unit' => 100,
      ],
      'SSP' => [
        'display_name' => 'South Sudanese Pound',
        'numeric_code' => 728,
        'default_fraction_digits' => 2,
        'sub_unit' => 100,
      ],
      'STD' => [
        'display_name' => 'Dobra',
        'numeric_code' => 678,
        'default_fraction_digits' => 2,
        'sub_unit' => 100,
      ],
      'SVC' => [
        'display_name' => 'El Salvador Colon',
        'numeric_code' => 222,
        'default_fraction_digits' => 2,
        'sub_unit' => 100,
      ],
      'SYP' => [
        'display_name' => 'Syrian Pound',
        'numeric_code' => 760,
        'default_fraction_digits' => 2,
        'sub_unit' => 100,
      ],
      'SZL' => [
        'display_name' => 'Lilangeni',
        'numeric_code' => 748,
        'default_fraction_digits' => 2,
        'sub_unit' => 100,
      ],
      'THB' => [
        'display_name' => 'Baht',
        'numeric_code' => 764,
        'default_fraction_digits' => 2,
        'sub_unit' => 100,
      ],
      'TJS' => [
        'display_name' => 'Somoni',
        'numeric_code' => 972,
        'default_fraction_digits' => 2,
        'sub_unit' => 100,
      ],
      'TMT' => [
        'display_name' => 'Turkmenistan New Manat',
        'numeric_code' => 934,
        'default_fraction_digits' => 2,
        'sub_unit' => 100,
      ],
      'TND' => [
        'display_name' => 'Tunisian Dinar',
        'numeric_code' => 788,
        'default_fraction_digits' => 3,
        'sub_unit' => 1000,
      ],
      'TOP' => [
        'display_name' => 'Pa’anga',
        'numeric_code' => 776,
        'default_fraction_digits' => 2,
        'sub_unit' => 100,
      ],
      'TRY' => [
        'display_name' => 'Turkish Lira',
        'numeric_code' => 949,
        'default_fraction_digits' => 2,
        'sub_unit' => 100,
      ],
      'TTD' => [
        'display_name' => 'Trinidad and Tobago Dollar',
        'numeric_code' => 780,
        'default_fraction_digits' => 2,
        'sub_unit' => 100,
      ],
      'TWD' => [
        'display_name' => 'New Taiwan Dollar',
        'numeric_code' => 901,
        'default_fraction_digits' => 2,
        'sub_unit' => 100,
      ],
      'TZS' => [
        'display_name' => 'Tanzanian Shilling',
        'numeric_code' => 834,
        'default_fraction_digits' => 2,
        'sub_unit' => 100,
      ],
      'UAH' => [
        'display_name' => 'Hryvnia',
        'numeric_code' => 980,
        'default_fraction_digits' => 2,
        'sub_unit' => 100,
      ],
      'UGX' => [
        'display_name' => 'Uganda Shilling',
        'numeric_code' => 800,
        'default_fraction_digits' => 0,
        'sub_unit' => 100,
      ],
      'USD' => [
        'display_name' => 'US Dollar',
        'numeric_code' => 840,
        'default_fraction_digits' => 2,
        'sub_unit' => 100,
      ],
      'USN' => [
        'display_name' => 'US Dollar (Next day)',
        'numeric_code' => 997,
        'default_fraction_digits' => 2,
        'sub_unit' => 100,
      ],
      'USS' => [
        'display_name' => 'US Dollar (Same day)',
        'numeric_code' => 998,
        'default_fraction_digits' => 2,
        'sub_unit' => 100,
      ],
      'UYI' => [
        'display_name' => 'Uruguay Peso en Unidades Indexadas (URUIURUI)',
        'numeric_code' => 940,
        'default_fraction_digits' => 0,
        'sub_unit' => 100,
      ],
      'UYU' => [
        'display_name' => 'Peso Uruguayo',
        'numeric_code' => 858,
        'default_fraction_digits' => 2,
        'sub_unit' => 100,
      ],
      'UZS' => [
        'display_name' => 'Uzbekistan Sum',
        'numeric_code' => 860,
        'default_fraction_digits' => 2,
        'sub_unit' => 100,
      ],
      'VEF' => [
        'display_name' => 'Bolivar',
        'numeric_code' => 937,
        'default_fraction_digits' => 2,
        'sub_unit' => 100,
      ],
      'VND' => [
        'display_name' => 'Dong',
        'numeric_code' => 704,
        'default_fraction_digits' => 0,
        'sub_unit' => 10,
      ],
      'VUV' => [
        'display_name' => 'Vatu',
        'numeric_code' => 548,
        'default_fraction_digits' => 0,
        'sub_unit' => 1,
      ],
      'WST' => [
        'display_name' => 'Tala',
        'numeric_code' => 882,
        'default_fraction_digits' => 2,
        'sub_unit' => 100,
      ],
      'XAF' => [
        'display_name' => 'CFA Franc BEAC',
        'numeric_code' => 950,
        'default_fraction_digits' => 0,
        'sub_unit' => 100,
      ],
      'XAG' => [
        'display_name' => 'Silver',
        'numeric_code' => 961,
        'default_fraction_digits' => 0,
        'sub_unit' => 100,
      ],
      'XAU' => [
        'display_name' => 'Gold',
        'numeric_code' => 959,
        'default_fraction_digits' => 0,
        'sub_unit' => 100,
      ],
      'XBA' => [
        'display_name' => 'Bond Markets Unit European Composite Unit (EURCO)',
        'numeric_code' => 955,
        'default_fraction_digits' => 0,
        'sub_unit' => 100,
      ],
      'XBB' => [
        'display_name' => 'Bond Markets Unit European Monetary Unit (E.M.U.-6)',
        'numeric_code' => 956,
        'default_fraction_digits' => 0,
        'sub_unit' => 100,
      ],
      'XBC' => [
        'display_name' => 'Bond Markets Unit European Unit of Account 9 (E.U.A.-9)',
        'numeric_code' => 957,
        'default_fraction_digits' => 0,
        'sub_unit' => 100,
      ],
      'XBD' => [
        'display_name' => 'Bond Markets Unit European Unit of Account 17 (E.U.A.-17)',
        'numeric_code' => 958,
        'default_fraction_digits' => 0,
        'sub_unit' => 100,
      ],
      'XCD' => [
        'display_name' => 'East Caribbean Dollar',
        'numeric_code' => 951,
        'default_fraction_digits' => 2,
        'sub_unit' => 100,
      ],
      'XDR' => [
        'display_name' => 'SDR (Special Drawing Right)',
        'numeric_code' => 960,
        'default_fraction_digits' => 0,
        'sub_unit' => 100,
      ],
      'XFU' => [
        'display_name' => 'UIC-Franc',
        'numeric_code' => 958,
        'default_fraction_digits' => 0,
        'sub_unit' => 100,
      ],
      'XOF' => [
        'display_name' => 'CFA Franc BCEAO',
        'numeric_code' => 952,
        'default_fraction_digits' => 0,
        'sub_unit' => 100,
      ],
      'XPD' => [
        'display_name' => 'Palladium',
        'numeric_code' => 964,
        'default_fraction_digits' => 0,
        'sub_unit' => 100,
      ],
      'XPF' => [
        'display_name' => 'CFP Franc',
        'numeric_code' => 953,
        'default_fraction_digits' => 0,
        'sub_unit' => 100,
      ],
      'XPT' => [
        'display_name' => 'Platinum',
        'numeric_code' => 962,
        'default_fraction_digits' => 0,
        'sub_unit' => 100,
      ],
      'XSU' => [
        'display_name' => 'Sucre',
        'numeric_code' => 994,
        'default_fraction_digits' => 0,
        'sub_unit' => 100,
      ],
      'XTS' => [
        'display_name' => 'Codes specifically reserved for testing purposes',
        'numeric_code' => 963,
        'default_fraction_digits' => 0,
        'sub_unit' => 100,
      ],
      'XUA' => [
        'display_name' => 'ADB Unit of Account',
        'numeric_code' => 965,
        'default_fraction_digits' => 0,
        'sub_unit' => 100,
      ],
      'XXX' => [
        'display_name' => 'The codes assigned for transactions where no currency is involved',
        'numeric_code' => 999,
        'default_fraction_digits' => 0,
        'sub_unit' => 100,
      ],
      'YER' => [
        'display_name' => 'Yemeni Rial',
        'numeric_code' => 886,
        'default_fraction_digits' => 2,
        'sub_unit' => 100,
      ],
      'ZAR' => [
        'display_name' => 'Rand',
        'numeric_code' => 710,
        'default_fraction_digits' => 2,
        'sub_unit' => 100,
      ],
      'ZMW' => [
        'display_name' => 'Zambian Kwacha',
        'numeric_code' => 967,
        'default_fraction_digits' => 2,
        'sub_unit' => 100,
      ],
      'ZWL' => [
        'display_name' => 'Zimbabwe Dollar',
        'numeric_code' => 932,
        'default_fraction_digits' => 2,
        'sub_unit' => 100,
      ]
    ];

    /**
     * @var string
     */
    private $currencyCode;

    /**
     * @param  string $currencyCode
     * @throws \SebastianBergmann\Money\InvalidArgumentException
     */
    public function __construct($currencyCode)
    {
        if (!isset(self::$currencies[$currencyCode])) {
            $currencyCode = strtoupper($currencyCode);
        }

        if (!isset(self::$currencies[$currencyCode])) {
            throw new InvalidArgumentException(
                sprintf('Unknown currency code "%s"', $currencyCode)
            );
        }

        $this->currencyCode = $currencyCode;
    }

    /**
     * @param string $code
     * @param string $displayName
     * @param integer $numericCode
     * @param integer $defaultFractionDigits
     * @param integer $subUnit
     */
    public static function addCurrency($code, $displayName, $numericCode, $defaultFractionDigits, $subUnit)
    {
        self::$currencies[$code] = [
            'display_name' => $displayName,
            'numeric_code' => $numericCode,
            'default_fraction_digits' => $defaultFractionDigits,
            'sub_unit' => $subUnit,
        ];
    }

    /**
     * Returns the ISO 4217 currency code of this currency.
     *
     * @return string
     */
    public function getCurrencyCode()
    {
        return $this->currencyCode;
    }

    /**
     * Returns the default number of fraction digits used with this
     * currency.
     *
     * @return integer
     */
    public function getDefaultFractionDigits()
    {
        return self::$currencies[$this->currencyCode]['default_fraction_digits'];
    }

    /**
     * Returns the name that is suitable for displaying this currency.
     *
     * @return string
     */
    public function getDisplayName()
    {
        return self::$currencies[$this->currencyCode]['display_name'];
    }

    /**
     * Returns the ISO 4217 numeric code of this currency.
     *
     * @return integer
     */
    public function getNumericCode()
    {
        return self::$currencies[$this->currencyCode]['numeric_code'];
    }

    /**
     * Returns the ISO 4217 numeric code of this currency.
     *
     * @return integer
     */
    public function getSubUnit()
    {
        return self::$currencies[$this->currencyCode]['sub_unit'];
    }

    /**
     * Returns the ISO 4217 currency code of this currency.
     *
     * @return string
     */
    public function __toString()
    {
        return $this->currencyCode;
    }
}<|MERGE_RESOLUTION|>--- conflicted
+++ resolved
@@ -465,15 +465,9 @@
         'display_name' => 'Yen',
         'numeric_code' => 392,
         'default_fraction_digits' => 0,
-<<<<<<< HEAD
-        'sub_unit' => 100,
+        'sub_unit' => 1,
       ],
       'KES' => [
-=======
-        'sub_unit' => 1,
-      ),
-      'KES' => array(
->>>>>>> 73382af1
         'display_name' => 'Kenyan Shilling',
         'numeric_code' => 404,
         'default_fraction_digits' => 2,
